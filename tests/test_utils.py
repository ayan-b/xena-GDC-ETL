import os

import pandas as pd
import pytest

from xena_gdc_etl import utils

PATH = "tests/fixtures/"  # path to static files


def test_mkdir_p():
    input_ = "tests/tmp_dir"
    result = utils.mkdir_p(input_)
    assert os.path.isdir(input_) is True
    assert input_ in result
    os.rmdir(input_)


def test_merge_xena():
    name = "merged_GDC_TARGET-CCSK.tsv"
    filelists = ["merge-xena1.csv", "merge-xena2.csv"]
    cohort = "GDC TARGET-CCSK"
    datatype = "GDC_phenotype"
    outdir = PATH
    utils.handle_merge_xena(name, filelists, cohort, datatype, outdir)
    with open(PATH + "MergedCohort04292019.GDC_phenotype.tsv", "r") as actual:
        actual = pd.read_csv(actual)
    with open(PATH + name, "r") as expected:
        expected = pd.read_csv(expected)
    os.unlink(PATH + name)
    actual.equals(expected)


<<<<<<< HEAD
def test_get_intersection():
    list_1 = ["hello", "world", "earth"]
    list_2 = ["hello", "world", "world", "earth"]
    actual = utils.get_intersection(list_1, list_2)
    expected = ["hello", "world"]
    assert actual == expected


def test_extract_leaves():
    data = {
        "analytes": [
            {
                "aliquots": [
                    {"aliquot_id": "35f8d837-f78c-4f88-a4cd-50ea2f9f9437"},
                    {"aliquot_id": "48de3d5a-35d8-456d-a23e-e2dc25a840ac"},
                    {"aliquot_id": "e6443c75-5f1d-45c6-8796-992dd51a0496"},
                ]
            }
        ]
    }
    actual = []
    utils.extract_leaves(data=data, last="aliquot_id", leaves=actual)
    expected = [
        "35f8d837-f78c-4f88-a4cd-50ea2f9f9437",
        "48de3d5a-35d8-456d-a23e-e2dc25a840ac",
        "e6443c75-5f1d-45c6-8796-992dd51a0496",
    ]
    assert actual == expected
=======
@pytest.mark.parametrize(
    'raw,path,expect',
    [
        ({'a': 'b'}, '', []),
        ([{'a': 'b'}, {'c': [{'d': 'e'}]}], 'c.d', ['e']),
        (
            {
                "submitter_id": "TCGA-AX-A064",
                "samples": [{"portions": [{"analytes": [{"aliquots": [
                    {
                        "submitter_id": "TCGA-AX-A064-10A-01W-A027-09",
                        "aliquot_id": "14163707-5628-4c1b-9efd-87f7dd11d300",
                    },
                    {
                        "submitter_id": "TCGA-AX-A064-10A-01W-A028-08",
                    }
                ]}]}]}]
            },
            'samples.portions.analytes.aliquots.aliquot_id',
            [
                '14163707-5628-4c1b-9efd-87f7dd11d300',
            ]
        ),
    ]
)
def test_get_json_objects(raw, path, expect):
    assert utils.get_json_objects(raw, path) == expect
>>>>>>> 02c539d2
<|MERGE_RESOLUTION|>--- conflicted
+++ resolved
@@ -31,36 +31,6 @@
     actual.equals(expected)
 
 
-<<<<<<< HEAD
-def test_get_intersection():
-    list_1 = ["hello", "world", "earth"]
-    list_2 = ["hello", "world", "world", "earth"]
-    actual = utils.get_intersection(list_1, list_2)
-    expected = ["hello", "world"]
-    assert actual == expected
-
-
-def test_extract_leaves():
-    data = {
-        "analytes": [
-            {
-                "aliquots": [
-                    {"aliquot_id": "35f8d837-f78c-4f88-a4cd-50ea2f9f9437"},
-                    {"aliquot_id": "48de3d5a-35d8-456d-a23e-e2dc25a840ac"},
-                    {"aliquot_id": "e6443c75-5f1d-45c6-8796-992dd51a0496"},
-                ]
-            }
-        ]
-    }
-    actual = []
-    utils.extract_leaves(data=data, last="aliquot_id", leaves=actual)
-    expected = [
-        "35f8d837-f78c-4f88-a4cd-50ea2f9f9437",
-        "48de3d5a-35d8-456d-a23e-e2dc25a840ac",
-        "e6443c75-5f1d-45c6-8796-992dd51a0496",
-    ]
-    assert actual == expected
-=======
 @pytest.mark.parametrize(
     'raw,path,expect',
     [
@@ -87,5 +57,4 @@
     ]
 )
 def test_get_json_objects(raw, path, expect):
-    assert utils.get_json_objects(raw, path) == expect
->>>>>>> 02c539d2
+    assert utils.get_json_objects(raw, path) == expect